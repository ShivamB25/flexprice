package service

import (
	"context"
	"fmt"
	"sync"

	"github.com/flexprice/flexprice/internal/errors"
	"github.com/flexprice/flexprice/internal/logger"
	"github.com/flexprice/flexprice/internal/temporal/client"
	"github.com/flexprice/flexprice/internal/temporal/models"
	"github.com/flexprice/flexprice/internal/temporal/worker"
	"github.com/flexprice/flexprice/internal/types"
)

var (
	globalTemporalService TemporalService
	globalTemporalOnce    sync.Once
)

// TemporalService provides a centralized interface for all Temporal operations
type temporalService struct {
	client        client.TemporalClient
	workerManager worker.TemporalWorkerManager
	logger        *logger.Logger
}

// NewTemporalService creates a new temporal service instance
func NewTemporalService(client client.TemporalClient, workerManager worker.TemporalWorkerManager, logger *logger.Logger) TemporalService {
	return &temporalService{
		client:        client,
		workerManager: workerManager,
		logger:        logger,
	}
}

// InitializeGlobalTemporalService initializes the global Temporal service instance
func InitializeGlobalTemporalService(client client.TemporalClient, workerManager worker.TemporalWorkerManager, logger *logger.Logger) {
	globalTemporalOnce.Do(func() {
		globalTemporalService = NewTemporalService(client, workerManager, logger)
	})
}

// GetGlobalTemporalService returns the global Temporal service instance
func GetGlobalTemporalService() TemporalService {
	if globalTemporalService == nil {
		// Return a nil service - the ExecuteWorkflow method will handle this gracefully
		return nil
	}
	return globalTemporalService
}

// Start implements TemporalService
func (s *temporalService) Start(ctx context.Context) error {
	// Start client
	if err := s.client.Start(ctx); err != nil {
		return fmt.Errorf("failed to start temporal client: %w", err)
	}

	s.logger.Info("Temporal service started successfully")
	return nil
}

// Stop implements TemporalService
func (s *temporalService) Stop(ctx context.Context) error {
	// Stop all workers first
	if err := s.workerManager.StopAllWorkers(); err != nil {
		s.logger.Error("Failed to stop all workers", "error", err)
	}

	// Stop client
	if err := s.client.Stop(ctx); err != nil {
		return fmt.Errorf("failed to stop temporal client: %w", err)
	}

	s.logger.Info("Temporal service stopped successfully")
	return nil
}

// IsHealthy implements TemporalService
func (s *temporalService) IsHealthy(ctx context.Context) bool {
	return s.client.IsHealthy(ctx)
}

// StartWorkflow implements TemporalService
func (s *temporalService) StartWorkflow(ctx context.Context, options models.StartWorkflowOptions, workflow types.TemporalWorkflowType, args ...interface{}) (models.WorkflowRun, error) {
	// Validate context and inputs
	if err := s.validateTenantContext(ctx); err != nil {
		return nil, err
	}
	if err := workflow.Validate(); err != nil {
		return nil, errors.WithError(err).
			WithHint("Invalid workflow type provided").
			Mark(errors.ErrValidation)
	}

	return s.client.StartWorkflow(ctx, options, workflow, args...)
}

// SignalWorkflow implements TemporalService
func (s *temporalService) SignalWorkflow(ctx context.Context, workflowID, runID, signalName string, arg interface{}) error {
	// Validate context and inputs
	if err := s.validateTenantContext(ctx); err != nil {
		return err
	}
	if workflowID == "" {
		return errors.NewError("workflow ID is required").
			WithHint("Workflow ID cannot be empty").
			Mark(errors.ErrValidation)
	}
	if signalName == "" {
		return errors.NewError("signal name is required").
			WithHint("Signal name cannot be empty").
			Mark(errors.ErrValidation)
	}

	return s.client.SignalWorkflow(ctx, workflowID, runID, signalName, arg)
}

// QueryWorkflow implements TemporalService
func (s *temporalService) QueryWorkflow(ctx context.Context, workflowID, runID, queryType string, args ...interface{}) (interface{}, error) {
	// Validate context and inputs
	if err := s.validateTenantContext(ctx); err != nil {
		return nil, err
	}
	if workflowID == "" {
		return nil, errors.NewError("workflow ID is required").
			WithHint("Workflow ID cannot be empty").
			Mark(errors.ErrValidation)
	}
	if queryType == "" {
		return nil, errors.NewError("query type is required").
			WithHint("Query type cannot be empty").
			Mark(errors.ErrValidation)
	}

	return s.client.QueryWorkflow(ctx, workflowID, runID, queryType, args...)
}

// CancelWorkflow implements TemporalService
func (s *temporalService) CancelWorkflow(ctx context.Context, workflowID, runID string) error {
	// Validate context and inputs
	if err := s.validateTenantContext(ctx); err != nil {
		return err
	}
	if workflowID == "" {
		return errors.NewError("workflow ID is required").
			WithHint("Workflow ID cannot be empty").
			Mark(errors.ErrValidation)
	}

	return s.client.CancelWorkflow(ctx, workflowID, runID)
}

// TerminateWorkflow implements TemporalService
func (s *temporalService) TerminateWorkflow(ctx context.Context, workflowID, runID, reason string, details ...interface{}) error {
	// Validate context and inputs
	if err := s.validateTenantContext(ctx); err != nil {
		return err
	}
	if workflowID == "" {
		return errors.NewError("workflow ID is required").
			WithHint("Workflow ID cannot be empty").
			Mark(errors.ErrValidation)
	}

	return s.client.TerminateWorkflow(ctx, workflowID, runID, reason, details...)
}

// CompleteActivity implements TemporalService
func (s *temporalService) CompleteActivity(ctx context.Context, taskToken []byte, result interface{}, err error) error {
	// Validate context and inputs
	if err := s.validateTenantContext(ctx); err != nil {
		return err
	}
	if len(taskToken) == 0 {
		return errors.NewError("task token is required").
			WithHint("Task token cannot be empty").
			Mark(errors.ErrValidation)
	}

	return s.client.CompleteActivity(ctx, taskToken, result, err)
}

// RecordActivityHeartbeat implements TemporalService
func (s *temporalService) RecordActivityHeartbeat(ctx context.Context, taskToken []byte, details ...interface{}) error {
	// Validate context and inputs
	if err := s.validateTenantContext(ctx); err != nil {
		return err
	}
	if len(taskToken) == 0 {
		return errors.NewError("task token is required").
			WithHint("Task token cannot be empty").
			Mark(errors.ErrValidation)
	}

	return s.client.RecordActivityHeartbeat(ctx, taskToken, details...)
}

// RegisterWorkflow implements TemporalService
func (s *temporalService) RegisterWorkflow(taskQueue types.TemporalTaskQueue, workflow interface{}) error {
	if err := taskQueue.Validate(); err != nil {
		return errors.WithError(err).
			WithHint("Invalid task queue provided").
			Mark(errors.ErrValidation)
	}
	if workflow == nil {
		return errors.NewError("workflow is required").
			WithHint("Workflow parameter cannot be nil").
			Mark(errors.ErrValidation)
	}

	w, err := s.workerManager.GetOrCreateWorker(taskQueue, models.DefaultWorkerOptions())
	if err != nil {
		return errors.WithError(err).
			WithHint("Failed to create or get worker for task queue").
			Mark(errors.ErrInternal)
	}

	return w.RegisterWorkflow(workflow)
}

// RegisterActivity implements TemporalService
func (s *temporalService) RegisterActivity(taskQueue types.TemporalTaskQueue, activity interface{}) error {
	if err := taskQueue.Validate(); err != nil {
		return errors.WithError(err).
			WithHint("Invalid task queue provided").
			Mark(errors.ErrValidation)
	}
	if activity == nil {
		return errors.NewError("activity is required").
			WithHint("Activity parameter cannot be nil").
			Mark(errors.ErrValidation)
	}

	w, err := s.workerManager.GetOrCreateWorker(taskQueue, models.DefaultWorkerOptions())
	if err != nil {
		return errors.WithError(err).
			WithHint("Failed to create or get worker for task queue").
			Mark(errors.ErrInternal)
	}

	return w.RegisterActivity(activity)
}

// StartWorker implements TemporalService
func (s *temporalService) StartWorker(taskQueue types.TemporalTaskQueue) error {
	if err := taskQueue.Validate(); err != nil {
		return errors.WithError(err).
			WithHint("Invalid task queue provided").
			Mark(errors.ErrValidation)
	}

	return s.workerManager.StartWorker(taskQueue)
}

// StopWorker implements TemporalService
func (s *temporalService) StopWorker(taskQueue types.TemporalTaskQueue) error {
	if err := taskQueue.Validate(); err != nil {
		return errors.WithError(err).
			WithHint("Invalid task queue provided").
			Mark(errors.ErrValidation)
	}

	return s.workerManager.StopWorker(taskQueue)
}

// StopAllWorkers implements TemporalService
func (s *temporalService) StopAllWorkers() error {
	return s.workerManager.StopAllWorkers()
}

// GetWorkflowHistory implements TemporalService
func (s *temporalService) GetWorkflowHistory(ctx context.Context, workflowID, runID string) (interface{}, error) {
	// Validate context and inputs
	if err := s.validateTenantContext(ctx); err != nil {
		return nil, err
	}
	if workflowID == "" {
		return nil, errors.NewError("workflow ID is required").
			WithHint("Workflow ID cannot be empty").
			Mark(errors.ErrValidation)
	}

	return s.client.GetWorkflowHistory(ctx, workflowID, runID)
}

// DescribeWorkflowExecution implements TemporalService
func (s *temporalService) DescribeWorkflowExecution(ctx context.Context, workflowID, runID string) (interface{}, error) {
	// Validate context and inputs
	if err := s.validateTenantContext(ctx); err != nil {
		return nil, err
	}
	if workflowID == "" {
		return nil, errors.NewError("workflow ID is required").
			WithHint("Workflow ID cannot be empty").
			Mark(errors.ErrValidation)
	}

	return s.client.DescribeWorkflowExecution(ctx, workflowID, runID)
}

// ExecuteWorkflow implements the unified workflow execution method
func (s *temporalService) ExecuteWorkflow(ctx context.Context, workflowType types.TemporalWorkflowType, params interface{}) (models.WorkflowRun, error) {
	// Check if service is initialized
	if s == nil {
		return nil, errors.NewError("temporal service not initialized").
			WithHint("Temporal service must be initialized before use").
			Mark(errors.ErrInternal)
	}

	// Build input with context validation
	input, err := s.buildWorkflowInput(ctx, workflowType, params)
	if err != nil {
		return nil, err
	}

	// Create workflow options with centralized ID generation
	options := models.StartWorkflowOptions{
		ID:        types.GenerateWorkflowIDForType(workflowType.String()),
		TaskQueue: workflowType.TaskQueueName(),
	}

	// Execute workflow using existing StartWorkflow method
	return s.StartWorkflow(ctx, options, workflowType, input)
}

// buildWorkflowInput builds the appropriate input for the workflow type
func (s *temporalService) buildWorkflowInput(ctx context.Context, workflowType types.TemporalWorkflowType, params interface{}) (interface{}, error) {
	// Validate context and workflow type
	if err := s.validateTenantContext(ctx); err != nil {
		return nil, err
	}

	if err := workflowType.Validate(); err != nil {
		return nil, errors.WithError(err).
			WithHint("Invalid workflow type provided").
			Mark(errors.ErrValidation)
	}

	// Extract context values
	tenantID := types.GetTenantID(ctx)
	environmentID := types.GetEnvironmentID(ctx)
	userID := types.GetUserID(ctx)

	// Handle different workflow types
	switch workflowType {
	case types.TemporalPriceSyncWorkflow:
		return s.buildPriceSyncInput(ctx, tenantID, environmentID, userID, params)
	case types.TemporalQuickBooksPriceSyncWorkflow:
		return s.buildQuickBooksPriceSyncInput(ctx, tenantID, environmentID, userID, params)
	case types.TemporalTaskProcessingWorkflow:
		return s.buildTaskProcessingInput(ctx, tenantID, environmentID, userID, params)
	case types.TemporalHubSpotDealSyncWorkflow:
		return s.buildHubSpotDealSyncInput(ctx, tenantID, environmentID, params)
	case types.TemporalHubSpotInvoiceSyncWorkflow:
		return s.buildHubSpotInvoiceSyncInput(ctx, tenantID, environmentID, params)
	case types.TemporalHubSpotQuoteSyncWorkflow:
		return s.buildHubSpotQuoteSyncInput(ctx, tenantID, environmentID, params)
<<<<<<< HEAD
	case types.TemporalNomodInvoiceSyncWorkflow:
		return s.buildNomodInvoiceSyncInput(ctx, tenantID, environmentID, params)
=======
	case types.TemporalCustomerOnboardingWorkflow:
		return s.buildCustomerOnboardingInput(ctx, tenantID, environmentID, userID, params)
>>>>>>> 942d75f9
	default:
		return nil, errors.NewError("unsupported workflow type").
			WithHintf("Workflow type %s is not supported", workflowType.String()).
			Mark(errors.ErrValidation)
	}
}

// buildPriceSyncInput builds input for price sync workflow
func (s *temporalService) buildPriceSyncInput(_ context.Context, tenantID, environmentID, userID string, params interface{}) (interface{}, error) {
	// If already correct type, just ensure context is set
	if input, ok := params.(models.PriceSyncWorkflowInput); ok {
		input.TenantID = tenantID
		input.EnvironmentID = environmentID
		input.UserID = userID
		return input, nil
	}

	// Handle string input (plan ID)
	planID, ok := params.(string)
	if !ok || planID == "" {
		return nil, errors.NewError("plan ID is required").
			WithHint("Provide plan ID as string or PriceSyncWorkflowInput").
			Mark(errors.ErrValidation)
	}

	return models.PriceSyncWorkflowInput{
		PlanID:        planID,
		TenantID:      tenantID,
		EnvironmentID: environmentID,
		UserID:        userID,
	}, nil
}

// buildQuickBooksPriceSyncInput builds input for QuickBooks price sync workflow
func (s *temporalService) buildQuickBooksPriceSyncInput(_ context.Context, tenantID, environmentID, userID string, params interface{}) (interface{}, error) {
	// If already correct type, just ensure context is set
	if input, ok := params.(models.QuickBooksPriceSyncWorkflowInput); ok {
		input.TenantID = tenantID
		input.EnvironmentID = environmentID
		input.UserID = userID
		return input, nil
	}

	// Handle map input with price_id and plan_id
	if paramsMap, ok := params.(map[string]interface{}); ok {
		priceID, _ := paramsMap["price_id"].(string)
		planID, _ := paramsMap["plan_id"].(string)

		if priceID == "" || planID == "" {
			return nil, errors.NewError("price ID and plan ID are required").
				WithHint("Provide map with price_id and plan_id").
				Mark(errors.ErrValidation)
		}

		return models.QuickBooksPriceSyncWorkflowInput{
			PriceID:       priceID,
			PlanID:        planID,
			TenantID:      tenantID,
			EnvironmentID: environmentID,
			UserID:        userID,
		}, nil
	}

	return nil, errors.NewError("invalid input for QuickBooks price sync").
		WithHint("Provide QuickBooksPriceSyncWorkflowInput or map with price_id and plan_id").
		Mark(errors.ErrValidation)
}

// buildTaskProcessingInput builds input for task processing workflow
func (s *temporalService) buildTaskProcessingInput(ctx context.Context, tenantID, environmentID, userID string, params interface{}) (interface{}, error) {
	// If already correct type, just ensure context is set
	if input, ok := params.(models.TaskProcessingWorkflowInput); ok {
		input.TenantID = tenantID
		input.EnvironmentID = environmentID
		input.UserID = userID
		return input, nil
	}

	// Handle string input (task ID)
	taskID, ok := params.(string)
	if !ok || taskID == "" {
		return nil, errors.NewError("task ID is required").
			WithHint("Provide task ID as string or TaskProcessingWorkflowInput").
			Mark(errors.ErrValidation)
	}

	return models.TaskProcessingWorkflowInput{
		TaskID:        taskID,
		TenantID:      tenantID,
		EnvironmentID: environmentID,
		UserID:        userID,
	}, nil
}

// buildHubSpotDealSyncInput builds input for HubSpot deal sync workflow
func (s *temporalService) buildHubSpotDealSyncInput(_ context.Context, tenantID, environmentID string, params interface{}) (interface{}, error) {
	// If already correct type, just ensure context is set
	if input, ok := params.(*models.HubSpotDealSyncWorkflowInput); ok {
		input.TenantID = tenantID
		input.EnvironmentID = environmentID
		return *input, nil
	}

	// Handle value type as well
	if input, ok := params.(models.HubSpotDealSyncWorkflowInput); ok {
		input.TenantID = tenantID
		input.EnvironmentID = environmentID
		return input, nil
	}

	return nil, errors.NewError("invalid input for HubSpot deal sync workflow").
		WithHint("Provide HubSpotDealSyncWorkflowInput with subscription_id").
		Mark(errors.ErrValidation)
}

// buildHubSpotInvoiceSyncInput builds input for HubSpot invoice sync workflow
func (s *temporalService) buildHubSpotInvoiceSyncInput(_ context.Context, tenantID, environmentID string, params interface{}) (interface{}, error) {
	// If already correct type, just ensure context is set
	if input, ok := params.(*models.HubSpotInvoiceSyncWorkflowInput); ok {
		input.TenantID = tenantID
		input.EnvironmentID = environmentID
		return *input, nil
	}

	// Handle value type as well
	if input, ok := params.(models.HubSpotInvoiceSyncWorkflowInput); ok {
		input.TenantID = tenantID
		input.EnvironmentID = environmentID
		return input, nil
	}

	return nil, errors.NewError("invalid input for HubSpot invoice sync workflow").
		WithHint("Provide HubSpotInvoiceSyncWorkflowInput with invoice_id and customer_id").
		Mark(errors.ErrValidation)
}

// buildHubSpotQuoteSyncInput builds input for HubSpot quote sync workflow
func (s *temporalService) buildHubSpotQuoteSyncInput(_ context.Context, tenantID, environmentID string, params interface{}) (interface{}, error) {
	// If already correct type, just ensure context is set
	if input, ok := params.(*models.HubSpotQuoteSyncWorkflowInput); ok {
		input.TenantID = tenantID
		input.EnvironmentID = environmentID
		return *input, nil
	}

	// Handle value type as well
	if input, ok := params.(models.HubSpotQuoteSyncWorkflowInput); ok {
		input.TenantID = tenantID
		input.EnvironmentID = environmentID
		return input, nil
	}

	return nil, errors.NewError("invalid input for HubSpot quote sync workflow").
		WithHint("Provide HubSpotQuoteSyncWorkflowInput with subscription_id").
		Mark(errors.ErrValidation)
}

<<<<<<< HEAD
// buildNomodInvoiceSyncInput builds input for Nomod invoice sync workflow
func (s *temporalService) buildNomodInvoiceSyncInput(_ context.Context, tenantID, environmentID string, params interface{}) (interface{}, error) {
	// If already correct type, just ensure context is set
	if input, ok := params.(*models.NomodInvoiceSyncWorkflowInput); ok {
		input.TenantID = tenantID
		input.EnvironmentID = environmentID
=======
// buildCustomerOnboardingInput builds input for customer onboarding workflow
func (s *temporalService) buildCustomerOnboardingInput(_ context.Context, tenantID, environmentID, userID string, params interface{}) (interface{}, error) {
	// If already correct type, just ensure context is set
	if input, ok := params.(*models.CustomerOnboardingWorkflowInput); ok {
		input.TenantID = tenantID
		input.EnvironmentID = environmentID
		input.UserID = userID
>>>>>>> 942d75f9
		return *input, nil
	}

	// Handle value type as well
<<<<<<< HEAD
	if input, ok := params.(models.NomodInvoiceSyncWorkflowInput); ok {
		input.TenantID = tenantID
		input.EnvironmentID = environmentID
		return input, nil
	}

	return nil, errors.NewError("invalid input for Nomod invoice sync workflow").
		WithHint("Provide NomodInvoiceSyncWorkflowInput with invoice_id and customer_id").
=======
	if input, ok := params.(models.CustomerOnboardingWorkflowInput); ok {
		input.TenantID = tenantID
		input.EnvironmentID = environmentID
		input.UserID = userID
		return input, nil
	}

	return nil, errors.NewError("invalid input for customer onboarding workflow").
		WithHint("Provide CustomerOnboardingWorkflowInput with customer_id and workflow_config").
>>>>>>> 942d75f9
		Mark(errors.ErrValidation)
}

// validateTenantContext validates that the required tenant context fields are present
func (s *temporalService) validateTenantContext(ctx context.Context) error {
	if err := types.ValidateTenantContext(ctx); err != nil {
		return errors.WithError(err).
			WithHint("Ensure the request context contains tenant information").
			Mark(errors.ErrValidation)
	}
	return nil
}<|MERGE_RESOLUTION|>--- conflicted
+++ resolved
@@ -357,13 +357,10 @@
 		return s.buildHubSpotInvoiceSyncInput(ctx, tenantID, environmentID, params)
 	case types.TemporalHubSpotQuoteSyncWorkflow:
 		return s.buildHubSpotQuoteSyncInput(ctx, tenantID, environmentID, params)
-<<<<<<< HEAD
 	case types.TemporalNomodInvoiceSyncWorkflow:
 		return s.buildNomodInvoiceSyncInput(ctx, tenantID, environmentID, params)
-=======
 	case types.TemporalCustomerOnboardingWorkflow:
 		return s.buildCustomerOnboardingInput(ctx, tenantID, environmentID, userID, params)
->>>>>>> 942d75f9
 	default:
 		return nil, errors.NewError("unsupported workflow type").
 			WithHintf("Workflow type %s is not supported", workflowType.String()).
@@ -521,14 +518,6 @@
 		Mark(errors.ErrValidation)
 }
 
-<<<<<<< HEAD
-// buildNomodInvoiceSyncInput builds input for Nomod invoice sync workflow
-func (s *temporalService) buildNomodInvoiceSyncInput(_ context.Context, tenantID, environmentID string, params interface{}) (interface{}, error) {
-	// If already correct type, just ensure context is set
-	if input, ok := params.(*models.NomodInvoiceSyncWorkflowInput); ok {
-		input.TenantID = tenantID
-		input.EnvironmentID = environmentID
-=======
 // buildCustomerOnboardingInput builds input for customer onboarding workflow
 func (s *temporalService) buildCustomerOnboardingInput(_ context.Context, tenantID, environmentID, userID string, params interface{}) (interface{}, error) {
 	// If already correct type, just ensure context is set
@@ -536,12 +525,31 @@
 		input.TenantID = tenantID
 		input.EnvironmentID = environmentID
 		input.UserID = userID
->>>>>>> 942d75f9
 		return *input, nil
 	}
 
 	// Handle value type as well
-<<<<<<< HEAD
+	if input, ok := params.(models.CustomerOnboardingWorkflowInput); ok {
+		input.TenantID = tenantID
+		input.EnvironmentID = environmentID
+		input.UserID = userID
+		return input, nil
+	}
+
+	return nil, errors.NewError("invalid input for customer onboarding workflow").
+		WithHint("Provide CustomerOnboardingWorkflowInput with customer_id and workflow_config").
+		Mark(errors.ErrValidation)
+}
+
+func (s *temporalService) buildNomodInvoiceSyncInput(_ context.Context, tenantID, environmentID string, params interface{}) (interface{}, error) {
+	// If already correct type, just ensure context is set
+	if input, ok := params.(*models.NomodInvoiceSyncWorkflowInput); ok {
+		input.TenantID = tenantID
+		input.EnvironmentID = environmentID
+		return *input, nil
+	}
+
+	// Handle value type as well
 	if input, ok := params.(models.NomodInvoiceSyncWorkflowInput); ok {
 		input.TenantID = tenantID
 		input.EnvironmentID = environmentID
@@ -550,17 +558,6 @@
 
 	return nil, errors.NewError("invalid input for Nomod invoice sync workflow").
 		WithHint("Provide NomodInvoiceSyncWorkflowInput with invoice_id and customer_id").
-=======
-	if input, ok := params.(models.CustomerOnboardingWorkflowInput); ok {
-		input.TenantID = tenantID
-		input.EnvironmentID = environmentID
-		input.UserID = userID
-		return input, nil
-	}
-
-	return nil, errors.NewError("invalid input for customer onboarding workflow").
-		WithHint("Provide CustomerOnboardingWorkflowInput with customer_id and workflow_config").
->>>>>>> 942d75f9
 		Mark(errors.ErrValidation)
 }
 
