package dto

import (
	"context"
	"fmt"
	"strings"
	"time"

	"github.com/flexprice/flexprice/internal/domain/wallet"
	ierr "github.com/flexprice/flexprice/internal/errors"
	"github.com/flexprice/flexprice/internal/types"
	"github.com/flexprice/flexprice/internal/validator"
	"github.com/samber/lo"
	"github.com/shopspring/decimal"
)

// CreateWalletRequest represents the request to create a wallet
type CreateWalletRequest struct {
	CustomerID string `json:"customer_id,omitempty"`

	// external_customer_id is the customer id in the external system
	ExternalCustomerID string              `json:"external_customer_id,omitempty"`
	Name               string              `json:"name,omitempty"`
	Currency           string              `json:"currency" binding:"required"`
	Description        string              `json:"description,omitempty"`
	Metadata           types.Metadata      `json:"metadata,omitempty"`
	WalletType         types.WalletType    `json:"wallet_type"`
	Config             *types.WalletConfig `json:"config,omitempty"`
	// amount in the currency =  number of credits * conversion_rate
	// ex if conversion_rate is 1, then 1 USD = 1 credit
	// ex if conversion_rate is 2, then 1 USD = 0.5 credits
	// ex if conversion_rate is 0.5, then 1 USD = 2 credits
	ConversionRate decimal.Decimal `json:"conversion_rate" default:"1" swaggertype:"string"`
	// initial_credits_to_load is the number of credits to load to the wallet
	// if not provided, the wallet will be created with 0 balance
	// NOTE: this is not the amount in the currency, but the number of credits
	InitialCreditsToLoad decimal.Decimal `json:"initial_credits_to_load,omitempty" default:"0" swaggertype:"string"`
	// initial_credits_to_load_expiry_date YYYYMMDD format in UTC timezone (optional to set nil means no expiry)
	// for ex 20250101 means the credits will expire on 2025-01-01 00:00:00 UTC
	// hence they will be available for use until 2024-12-31 23:59:59 UTC
	InitialCreditsToLoadExpiryDate *int `json:"initial_credits_to_load_expiry_date,omitempty"`

	// initial_credits_expiry_date_utc is the expiry date in UTC timezone (optional to set nil means no expiry)
	// ex 2025-01-01 00:00:00 UTC
	InitialCreditsExpiryDateUTC *time.Time `json:"initial_credits_expiry_date_utc,omitempty"`

	// alert_enabled is the flag to enable alerts for the wallet
	// defaults to true, can be explicitly set to false to disable alerts
	AlertEnabled bool `json:"alert_enabled,omitempty"`

	// alert_config is the alert configuration for the wallet (optional)
	AlertConfig *AlertConfig `json:"alert_config,omitempty"`

	// auto top-up object
	AutoTopup *types.AutoTopup `json:"auto_topup,omitempty"`
}

type AlertConfig struct {
	Threshold *Threshold `json:"threshold,omitempty"`
}

type Threshold struct {
	Type  string          `json:"type"` //amount
	Value decimal.Decimal `json:"value" swaggertype:"string"`
}

// UpdateWalletRequest represents the request to update a wallet
type UpdateWalletRequest struct {
	Name         *string             `json:"name,omitempty"`
	Description  *string             `json:"description,omitempty"`
	Metadata     *types.Metadata     `json:"metadata,omitempty"`
	AutoTopup    *types.AutoTopup    `json:"auto_topup,omitempty"`
	Config       *types.WalletConfig `json:"config,omitempty"`
	AlertEnabled *bool               `json:"alert_enabled,omitempty"`
	AlertConfig  *AlertConfig        `json:"alert_config,omitempty"`
}

func (r *UpdateWalletRequest) Validate() error {
	if r.Config != nil {
		if err := r.Config.Validate(); err != nil {
			return err
		}
	}

	return validator.ValidateRequest(r)
}

// ToWallet converts a create wallet request to a wallet
func (r *CreateWalletRequest) ToWallet(ctx context.Context) *wallet.Wallet {
	if r.ConversionRate.IsZero() {
		r.ConversionRate = decimal.NewFromInt(1)
	}

	if r.WalletType == "" {
		r.WalletType = types.WalletTypePrePaid
	}

	// Validate currency
	if err := types.ValidateCurrencyCode(r.Currency); err != nil {
		return nil
	}

	if r.Config == nil {
		r.Config = types.GetDefaultWalletConfig()
	}

	if r.ConversionRate.LessThanOrEqual(decimal.NewFromInt(0)) {
		r.ConversionRate = decimal.NewFromInt(1)
	}

	if r.Name == "" {
		if r.WalletType == types.WalletTypePrePaid {
			r.Name = fmt.Sprintf("Prepaid Wallet - %s", r.Currency)
		} else if r.WalletType == types.WalletTypePromotional {
			r.Name = fmt.Sprintf("Promotional Wallet - %s", r.Currency)
		}
	}

	// Convert AlertConfig to types.AlertConfig
	var alertConfig *types.AlertConfig
	if r.AlertConfig != nil {
		alertConfig = &types.AlertConfig{
			Threshold: &types.WalletAlertThreshold{
				Type:  types.AlertThresholdType(r.AlertConfig.Threshold.Type),
				Value: r.AlertConfig.Threshold.Value,
			},
		}
	}

	return &wallet.Wallet{
		ID:             types.GenerateUUIDWithPrefix(types.UUID_PREFIX_WALLET),
		CustomerID:     r.CustomerID,
		Name:           r.Name,
		Currency:       strings.ToLower(r.Currency),
		Description:    r.Description,
		Metadata:       r.Metadata,
		AutoTopup:      r.AutoTopup,
		Balance:        decimal.Zero,
		CreditBalance:  decimal.Zero,
		WalletStatus:   types.WalletStatusActive,
		EnvironmentID:  types.GetEnvironmentID(ctx),
		BaseModel:      types.GetDefaultBaseModel(ctx),
		WalletType:     r.WalletType,
		Config:         lo.FromPtr(r.Config),
		ConversionRate: r.ConversionRate,
		AlertEnabled:   true, // Always enabled by default
		AlertConfig:    alertConfig,
		AlertState:     string(types.AlertStateOk), // Always starts in "ok" state
	}
}

func (r *CreateWalletRequest) Validate() error {
	if err := types.ValidateCurrencyCode(r.Currency); err != nil {
		return err
	}
	if r.AutoTopup != nil {
		if err := r.AutoTopup.Validate(); err != nil {
			return err
		}
	}
	if err := r.WalletType.Validate(); err != nil {
		return err
	}
	if r.ConversionRate.LessThan(decimal.Zero) {
		return ierr.NewError("conversion_rate must be greater than 0").
			WithHint("Conversion rate must be a positive value").
			WithReportableDetails(map[string]interface{}{
				"conversion_rate": r.ConversionRate,
			}).
			Mark(ierr.ErrValidation)
	}

	if r.CustomerID == "" && r.ExternalCustomerID == "" {
		return ierr.NewError("customer_id or external_customer_id is required").
			WithHint("Please provide either customer_id or external_customer_id").
			Mark(ierr.ErrValidation)
	}

	if r.ExternalCustomerID != "" {
		if err := types.ValidateExternalCustomerID(r.ExternalCustomerID); err != nil {
			return err
		}
	}

	if r.CustomerID != "" {
		if err := types.ValidateCustomerID(r.CustomerID); err != nil {
			return err
		}
	}

	if r.InitialCreditsExpiryDateUTC != nil {
		if r.InitialCreditsExpiryDateUTC.Before(time.Now().UTC()) {
			return ierr.NewError("initial_credits_to_load_expiry_date_utc cannot be in the past").
				WithHint("Expiry date must be in the future").
				Mark(ierr.ErrValidation)
		}
	}

	// Validate alert config if provided
	if r.AlertConfig != nil {
		if r.AlertConfig.Threshold == nil {
			return ierr.NewError("alert_config.threshold is required").
				WithHint("Threshold must be provided when alert config is set").
				Mark(ierr.ErrValidation)
		}
		if r.AlertConfig.Threshold.Type == "" {
			return ierr.NewError("alert_config.threshold.type is required").
				WithHint("Threshold type must be provided when alert config is set").
				Mark(ierr.ErrValidation)
		}
		if r.AlertConfig.Threshold.Value.IsZero() {
			return ierr.NewError("alert_config.threshold.value must be greater than 0").
				WithHint("Threshold value must be provided when alert config is set").
				Mark(ierr.ErrValidation)
		}
	}

	return validator.ValidateRequest(r)
}

// WalletResponse represents a wallet in API responses
type WalletResponse struct {
	ID             string             `json:"id"`
	CustomerID     string             `json:"customer_id"`
	Name           string             `json:"name,omitempty"`
	Currency       string             `json:"currency"`
	Description    string             `json:"description,omitempty"`
	Balance        decimal.Decimal    `json:"balance" swaggertype:"string"`
	CreditBalance  decimal.Decimal    `json:"credit_balance" swaggertype:"string"`
	WalletStatus   types.WalletStatus `json:"wallet_status"`
	Metadata       types.Metadata     `json:"metadata,omitempty"`
	AutoTopup      *types.AutoTopup   `json:"auto_topup,omitempty"`
	WalletType     types.WalletType   `json:"wallet_type"`
	Config         types.WalletConfig `json:"config,omitempty"`
	ConversionRate decimal.Decimal    `json:"conversion_rate" swaggertype:"string"`
	AlertEnabled   bool               `json:"alert_enabled"`
	AlertConfig    *types.AlertConfig `json:"alert_config,omitempty"`
	AlertState     string             `json:"alert_state,omitempty"`
	CreatedAt      time.Time          `json:"created_at"`
	UpdatedAt      time.Time          `json:"updated_at"`
}

// ToWalletResponse converts domain Wallet to WalletResponse
func FromWallet(w *wallet.Wallet) *WalletResponse {
	if w == nil {
		return nil
	}
	alertConfig := w.AlertConfig
	if w.AlertConfig == nil || w.AlertConfig.Threshold == nil {
		alertConfig = nil
	}
	return &WalletResponse{
<<<<<<< HEAD
		ID:             w.ID,
		CustomerID:     w.CustomerID,
		Currency:       w.Currency,
		Balance:        w.Balance,
		CreditBalance:  w.CreditBalance,
		Name:           w.Name,
		Description:    w.Description,
		WalletStatus:   w.WalletStatus,
		Metadata:       w.Metadata,
		AutoTopup:      w.AutoTopup,
		WalletType:     w.WalletType,
		Config:         w.Config,
		ConversionRate: w.ConversionRate,
		AlertEnabled:   w.AlertEnabled,
		AlertConfig:    w.AlertConfig,
		AlertState:     w.AlertState,
		CreatedAt:      w.CreatedAt,
		UpdatedAt:      w.UpdatedAt,
=======
		ID:                  w.ID,
		CustomerID:          w.CustomerID,
		Currency:            w.Currency,
		Balance:             w.Balance,
		CreditBalance:       w.CreditBalance,
		Name:                w.Name,
		Description:         w.Description,
		WalletStatus:        w.WalletStatus,
		Metadata:            w.Metadata,
		AutoTopupTrigger:    w.AutoTopupTrigger,
		AutoTopupMinBalance: w.AutoTopupMinBalance,
		AutoTopupAmount:     w.AutoTopupAmount,
		WalletType:          w.WalletType,
		Config:              w.Config,
		ConversionRate:      w.ConversionRate,
		AlertEnabled:        w.AlertEnabled,
		AlertConfig:         alertConfig,
		AlertState:          w.AlertState,
		CreatedAt:           w.CreatedAt,
		UpdatedAt:           w.UpdatedAt,
>>>>>>> 2c96326a
	}
}

func ToWalletBalanceResponse(w *wallet.Wallet) *WalletBalanceResponse {
	return &WalletBalanceResponse{
		Wallet: w,
	}
}

// WalletTransactionResponse represents a wallet transaction in API responses
type WalletTransactionResponse struct {
	*wallet.Transaction

	Customer      *CustomerResponse `json:"customer,omitempty"`
	CreatedByUser *UserResponse     `json:"created_by_user,omitempty"`
	Wallet        *WalletResponse   `json:"wallet,omitempty"`
}

// FromWalletTransaction converts a wallet transaction to a WalletTransactionResponse
func FromWalletTransaction(t *wallet.Transaction) *WalletTransactionResponse {
	return &WalletTransactionResponse{
		Transaction: t,
	}
}

func (*WalletTransactionResponse) WithWallet(w *wallet.Wallet) *WalletTransactionResponse {
	return &WalletTransactionResponse{
		Wallet: FromWallet(w),
	}
}

// ListWalletTransactionsResponse represents the response for listing wallet transactions
type ListWalletTransactionsResponse = types.ListResponse[*WalletTransactionResponse]

// TopUpWalletRequest represents a request to add credits to a wallet
type TopUpWalletRequest struct {
	// credits_to_add is the number of credits to add to the wallet
	CreditsToAdd decimal.Decimal `json:"credits_to_add" swaggertype:"string"`
	// amount is the amount in the currency of the wallet to be added
	// NOTE: this is not the number of credits to add, but the amount in the currency
	// amount = credits_to_add * conversion_rate
	// if both amount and credits_to_add are provided, amount will be ignored
	// ex if the wallet has a conversion_rate of 2 then adding an amount of
	// 10 USD in the wallet wil add 5 credits in the wallet
	Amount            decimal.Decimal         `json:"amount" swaggertype:"string"`
	TransactionReason types.TransactionReason `json:"transaction_reason,omitempty" binding:"required"`
	// expiry_date YYYYMMDD format in UTC timezone (optional to set nil means no expiry)
	// for ex 20250101 means the credits will expire on 2025-01-01 00:00:00 UTC
	// hence they will be available for use until 2024-12-31 23:59:59 UTC
	ExpiryDate *int `json:"-"`
	// expiry_date_utc is the expiry date in UTC timezone
	// ex 2025-01-01 00:00:00 UTC
	ExpiryDateUTC *time.Time `json:"expiry_date_utc,omitempty"`
	// priority is the priority of the transaction
	// lower number means higher priority
	// default is nil which means no priority at all
	Priority *int `json:"priority,omitempty"`
	// idempotency_key is a unique key for the transaction
	IdempotencyKey *string `json:"idempotency_key,omitempty"`
	// description to add any specific details about the transaction
	Description string `json:"description,omitempty"`
	// metadata is a map of key-value pairs to store any additional information about the transaction
	Metadata types.Metadata `json:"metadata,omitempty"`
}

func (r *TopUpWalletRequest) Validate() error {
	if r.CreditsToAdd.LessThanOrEqual(decimal.Zero) {
		return ierr.NewError("credits_to_add must be greater than 0").
			WithHint("Credits to add must be a positive value").
			WithReportableDetails(map[string]interface{}{
				"credits_to_add": r.CreditsToAdd,
			}).
			Mark(ierr.ErrValidation)
	}

	allowedTransactionReasons := []types.TransactionReason{
		types.TransactionReasonFreeCredit,
		types.TransactionReasonPurchasedCreditInvoiced,
		types.TransactionReasonPurchasedCreditDirect,
		types.TransactionReasonSubscriptionCredit,
		types.TransactionReasonCreditNote,
	}

	if !lo.Contains(allowedTransactionReasons, r.TransactionReason) {
		return ierr.NewError("transaction_reason must be one of the allowed values").
			WithHint("Invalid transaction reason").
			WithReportableDetails(map[string]interface{}{
				"transaction_reason": r.TransactionReason,
				"allowed_reasons":    allowedTransactionReasons,
			}).
			Mark(ierr.ErrValidation)
	}

	if r.ExpiryDateUTC != nil {
		// check if the expiry date is in the past
		if r.ExpiryDateUTC.Before(time.Now().UTC()) {
			return ierr.NewError("expiry_date_utc cannot be in the past").
				WithHint("Expiry date must be in the future").
				Mark(ierr.ErrValidation)
		}
	}

	if r.Priority != nil && *r.Priority < 0 {
		return ierr.NewError("priority must be greater than or equal to 0").
			WithHint("Priority must be a non-negative integer").
			Mark(ierr.ErrValidation)
	}

	return nil
}

// TopUpWalletResponse represents the response for topping up a wallet
type TopUpWalletResponse struct {
	// Wallet transaction created (could be PENDING or COMPLETED)
	WalletTransaction *WalletTransactionResponse `json:"wallet_transaction"`
	// Invoice ID if an invoice was created (only for PURCHASED_CREDIT_INVOICED)
	InvoiceID *string `json:"invoice_id,omitempty"`
	// Wallet details after the operation
	Wallet *WalletResponse `json:"wallet"`
}

// WalletBalanceResponse represents the response for getting wallet balance
type WalletBalanceResponse struct {
	*wallet.Wallet
	RealTimeBalance       *decimal.Decimal `json:"real_time_balance,omitempty" swaggertype:"string"`
	RealTimeCreditBalance *decimal.Decimal `json:"real_time_credit_balance,omitempty" swaggertype:"string"`
	BalanceUpdatedAt      *time.Time       `json:"balance_updated_at,omitempty"`
	CurrentPeriodUsage    *decimal.Decimal `json:"current_period_usage,omitempty" swaggertype:"string"`
	UnpaidInvoicesAmount  *decimal.Decimal `json:"unpaid_invoices_amount,omitempty" swaggertype:"string"`
}

type ExpiredCreditsResponseItem struct {
	TenantID      string `json:"tenant_id"`
	EnvironmentID string `json:"environment_id"`
	Count         int    `json:"count"`
}

type ExpiredCreditsResponse struct {
	Items   []*ExpiredCreditsResponseItem `json:"items"`
	Total   int                           `json:"total"`
	Success int                           `json:"success"`
	Failed  int                           `json:"failed"`
}

type GetCustomerWalletsRequest struct {
	ID                     string `form:"id"`
	LookupKey              string `form:"lookup_key"`
	IncludeRealTimeBalance bool   `form:"include_real_time_balance" default:"false"`
}

func (r *GetCustomerWalletsRequest) Validate() error {
	if r.ID == "" && r.LookupKey == "" {
		return ierr.NewError("id or lookup_key is required").
			WithHint("Please provide either id or lookup_key").
			Mark(ierr.ErrValidation)
	}

	if r.ID != "" && r.LookupKey != "" {
		return ierr.NewError("only one of id or lookup_key is required").
			WithHint("Please provide either 'id' or 'lookup_key', but not both.").
			Mark(ierr.ErrValidation)
	}

	return nil
}

// ManualBalanceDebitRequest represents a request to debit credits from a wallet
type ManualBalanceDebitRequest struct {
	// credits is the number of credits to debit from the wallet
	Credits decimal.Decimal `json:"credits" swaggertype:"string"`
	// transaction_reason is the reason for the transaction
	TransactionReason types.TransactionReason `json:"transaction_reason,omitempty" binding:"required"`
	// idempotency_key is a unique key for the transaction
	IdempotencyKey *string `json:"idempotency_key" binding:"required"`
	// description to add any specific details about the transaction
	Description string `json:"description,omitempty"`
	// metadata is a map of key-value pairs to store any additional information about the transaction
	Metadata types.Metadata `json:"metadata,omitempty"`
}

func (r *ManualBalanceDebitRequest) Validate() error {
	if r.Credits.LessThanOrEqual(decimal.Zero) {
		return ierr.NewError("credits must be greater than 0").
			WithHint("Credits to debit must be a positive value").
			WithReportableDetails(map[string]interface{}{
				"credits": r.Credits,
			}).
			Mark(ierr.ErrValidation)
	}

	allowedTransactionReasons := []types.TransactionReason{
		types.TransactionReasonManualBalanceDebit,
	}

	if !lo.Contains(allowedTransactionReasons, r.TransactionReason) {
		return ierr.NewError("transaction_reason must be one of the allowed values").
			WithHint("Invalid transaction reason").
			WithReportableDetails(map[string]interface{}{
				"transaction_reason": r.TransactionReason,
				"allowed_reasons":    allowedTransactionReasons,
			}).
			Mark(ierr.ErrValidation)
	}

	return nil
}<|MERGE_RESOLUTION|>--- conflicted
+++ resolved
@@ -250,7 +250,6 @@
 		alertConfig = nil
 	}
 	return &WalletResponse{
-<<<<<<< HEAD
 		ID:             w.ID,
 		CustomerID:     w.CustomerID,
 		Currency:       w.Currency,
@@ -265,32 +264,10 @@
 		Config:         w.Config,
 		ConversionRate: w.ConversionRate,
 		AlertEnabled:   w.AlertEnabled,
-		AlertConfig:    w.AlertConfig,
+		AlertConfig:    alertConfig,
 		AlertState:     w.AlertState,
 		CreatedAt:      w.CreatedAt,
 		UpdatedAt:      w.UpdatedAt,
-=======
-		ID:                  w.ID,
-		CustomerID:          w.CustomerID,
-		Currency:            w.Currency,
-		Balance:             w.Balance,
-		CreditBalance:       w.CreditBalance,
-		Name:                w.Name,
-		Description:         w.Description,
-		WalletStatus:        w.WalletStatus,
-		Metadata:            w.Metadata,
-		AutoTopupTrigger:    w.AutoTopupTrigger,
-		AutoTopupMinBalance: w.AutoTopupMinBalance,
-		AutoTopupAmount:     w.AutoTopupAmount,
-		WalletType:          w.WalletType,
-		Config:              w.Config,
-		ConversionRate:      w.ConversionRate,
-		AlertEnabled:        w.AlertEnabled,
-		AlertConfig:         alertConfig,
-		AlertState:          w.AlertState,
-		CreatedAt:           w.CreatedAt,
-		UpdatedAt:           w.UpdatedAt,
->>>>>>> 2c96326a
 	}
 }
 
