--- conflicted
+++ resolved
@@ -14,14 +14,14 @@
 
 // CreateSubscriptionLineItemRequest represents the request to create a subscription line item
 type CreateSubscriptionLineItemRequest struct {
-<<<<<<< HEAD
-	PriceID             string            `json:"price_id" validate:"required"`
-	Quantity            decimal.Decimal   `json:"quantity,omitempty"`
-	StartDate           *time.Time        `json:"start_date,omitempty"`
-	EndDate             *time.Time        `json:"end_date,omitempty"`
-	Metadata            map[string]string `json:"metadata,omitempty"`
-	DisplayName         string            `json:"display_name,omitempty"`
-	SubscriptionPhaseID *string           `json:"subscription_phase_id,omitempty"`
+	PriceID              string            `json:"price_id" validate:"required"`
+	Quantity             decimal.Decimal   `json:"quantity,omitempty"`
+	StartDate            *time.Time        `json:"start_date,omitempty"`
+	EndDate              *time.Time        `json:"end_date,omitempty"`
+	Metadata             map[string]string `json:"metadata,omitempty"`
+	DisplayName          string            `json:"display_name,omitempty"`
+	SubscriptionPhaseID  *string           `json:"subscription_phase_id,omitempty"`
+	SkipEntitlementCheck bool              `json:"-"` // This is used to skip entitlement check when creating a subscription line item
 
 	// Commitment fields
 	CommitmentAmount   *decimal.Decimal     `json:"commitment_amount,omitempty"`
@@ -30,16 +30,6 @@
 	OverageFactor      *decimal.Decimal     `json:"overage_factor,omitempty"`
 	EnableTrueUp       bool                 `json:"enable_true_up,omitempty"`
 	IsWindowCommitment bool                 `json:"is_window_commitment,omitempty"`
-=======
-	PriceID              string            `json:"price_id" validate:"required"`
-	Quantity             decimal.Decimal   `json:"quantity,omitempty" swaggertype:"string"`
-	StartDate            *time.Time        `json:"start_date,omitempty"`
-	EndDate              *time.Time        `json:"end_date,omitempty"`
-	Metadata             map[string]string `json:"metadata,omitempty"`
-	DisplayName          string            `json:"display_name,omitempty"`
-	SubscriptionPhaseID  *string           `json:"subscription_phase_id,omitempty"`
-	SkipEntitlementCheck bool              `json:"-"` // This is used to skip entitlement check when creating a subscription line item
->>>>>>> a7d71964
 }
 
 // DeleteSubscriptionLineItemRequest represents the request to delete a subscription line item
@@ -111,10 +101,26 @@
 			Mark(ierr.ErrValidation)
 	}
 
-<<<<<<< HEAD
 	// Validate commitment fields if provided
 	if err := r.validateCommitmentFields(); err != nil {
 		return err
+	}
+
+	if price != nil && price.Type == types.PRICE_TYPE_FIXED && price.MinQuantity != nil {
+		finalQuantity := r.Quantity
+		if finalQuantity.IsZero() {
+			// Will be set to MinQuantity in ToSubscriptionLineItem, so validation passes
+			finalQuantity = *price.MinQuantity
+		}
+		if finalQuantity.LessThan(lo.FromPtr(price.MinQuantity)) {
+			return ierr.NewError("quantity must be greater than or equal to min_quantity").
+				WithHint("Quantity must be at least the minimum quantity specified for this price").
+				WithReportableDetails(map[string]interface{}{
+					"quantity":     finalQuantity.String(),
+					"min_quantity": price.MinQuantity.String(),
+				}).
+				Mark(ierr.ErrValidation)
+		}
 	}
 
 	return nil
@@ -215,24 +221,6 @@
 				"commitment_quantity": r.CommitmentQuantity,
 			}).
 			Mark(ierr.ErrValidation)
-=======
-	// Validate MinQuantity for fixed prices
-	if price != nil && price.Type == types.PRICE_TYPE_FIXED && price.MinQuantity != nil {
-		finalQuantity := r.Quantity
-		if finalQuantity.IsZero() {
-			// Will be set to MinQuantity in ToSubscriptionLineItem, so validation passes
-			finalQuantity = *price.MinQuantity
-		}
-		if finalQuantity.LessThan(lo.FromPtr(price.MinQuantity)) {
-			return ierr.NewError("quantity must be greater than or equal to min_quantity").
-				WithHint("Quantity must be at least the minimum quantity specified for this price").
-				WithReportableDetails(map[string]interface{}{
-					"quantity":     finalQuantity.String(),
-					"min_quantity": price.MinQuantity.String(),
-				}).
-				Mark(ierr.ErrValidation)
-		}
->>>>>>> a7d71964
 	}
 
 	return nil
