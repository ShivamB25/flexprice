deployment:
  mode: "local" # "local", "docker", "production"

server:
  address: ":8080"

auth:
  provider: "flexprice" # "flexprice" or "supabase"
  secret: "031f6bbed1156eca651d48652c17a5bce727514cc804f185aca207153b2915abb79c0f1b53945915866dc3b63f37ea73aa86fc062f13e6008249e30819f87483"
  supabase:
    base_url: "http://localhost:54321"
    service_key: "<supabase service key>"
  api_key:
    header: "x-api-key"
    keys:
      "c3b3fa371183f0df159d659da0b42c5270c8d53c22e180df2286e059c75802ab":
        tenant_id: "00000000-0000-0000-0000-000000000000"
        user_id: "00000000-0000-0000-0000-000000000000"
        name: "Dev API Keys"
        is_active: true

kafka:
  brokers: "localhost:29092" # For local mode
  # Will be overridden by FLEXPRICE_KAFKA_BROKERS env var in Docker
  consumer_group: "flexprice-consumer-local"
  topic: "events"
  topic_lazy: "events_lazy"
  tls: false
  use_sasl: false
  sasl_mechanism: ""
  sasl_user: ""
  sasl_password: ""
  client_id: "flexprice-client-local"
  route_tenants_on_lazy_mode: []


clickhouse:
  address: 127.0.0.1:9000 # For local mode
  # Will be overridden by FLEXPRICE_CLICKHOUSE_ADDRESS env var in Docker
  tls: false
  username: flexprice
  password: flexprice123
  database: flexprice

postgres:
  host: 127.0.0.1 # For local mode
  # Will be overridden by FLEXPRICE_POSTGRES_HOST env var in Docker
  port: 5432
  reader_host: 127.0.0.1
  reader_port: 5432
  user: flexprice
  password: flexprice123
  dbname: flexprice
  sslmode: disable
  max_open_conns: 10
  max_idle_conns: 5
  conn_max_lifetime_minutes: 60
  auto_migrate: false

sentry:
  enabled: false # Set to true in production
  dsn: "" # Add your Sentry DSN here
  environment: "development" # Change to "production" in prod
  sample_rate: 1.0 # Adjust sampling rate as needed (0.0 to 1.0)

pyroscope:
  enabled: false # Set to true to enable continuous profiling
  server_address: "http://localhost:4040" # Pyroscope server URL or Grafana Cloud Profiles URL
  application_name: "flexprice" # Your application name
  basic_auth_user: "" # For Grafana Cloud (your stack user)
  basic_auth_password: "" # For Grafana Cloud (your API key)
  sample_rate: 100 # Sample rate in Hz (100 = 100 samples per second)
  disable_gc_runs: false # Set to true if experiencing high CPU usage from GC

event:
  publish_destination: "kafka"

dynamodb:
  in_use: false
  region: "us-east-1"
  event_table_name: "events"

logging:
  level: "debug"

webhook:
  enabled: true
  topic: "system_events"
  pubsub: "memory"
  consumer_group: "webhook-consumer-local"
  max_retries: 3
  initial_interval: 1s
  max_interval: 10s
  multiplier: 2.0
  max_elapsed_time: 2m
  tenants:
    "00000000-0000-0000-0000-000000000000":
      enabled: true
      endpoint: "http://localhost:8080/health"
      headers:
        "X-Api-Key": "api-key-provided-by-tenant"
      excluded_events:
        - "tenant.created"
        - "tenant.updated"
  svix_config:
    enabled: false
    auth_token: "svix_auth_token"
    base_url: "https://api.us.svix.com"

temporal:
  address: "127.0.0.1:7233" # For local mode
  # Will be overridden by TEMPORAL_ADDRESS env var in Docker
  tls: false
  namespace: "default"
  task_queue: "billing-task-queue"
  api_key: "strong api key"
  api_key_name: "secret name"
  client_name: "flexprice-client"
  retry:
    initial_interval_seconds: 1
    max_interval_seconds: 10
    max_attempts: 3
    backoff_coefficient: 2.0
  connection:
    dial_timeout_seconds: 5
    retry_max_attempts: 5
    retry_initial_interval_seconds: 1
    retry_max_interval_seconds: 10
    retry_backoff_coefficient: 1.5

secrets:
  encryption_key: "031f6bbed1156eca651d48652c17a5bce727514cc804f185aca207153b2915abb79c0f1b53945915866dc3b63f37ea73aa86fc062f13e6008249e30819f87483"

billing:
  tenant_id: ""
  environment_id: ""

s3:
  enabled: false
  region: "ap-south-1"
  invoice:
    bucket: "flexprice-invoices"
    presign_expiry_duration: "1h"
    key_prefix: ""

cache:
  enabled: false

event_processing:
  topic: "events"
  rate_limit: 12
  consumer_group: "flexprice-consumer-local"

event_processing_lazy:
  topic: "events_lazy"
  rate_limit: 12
  consumer_group: "v1_event_processing_lazy"


event_post_processing:
  topic: "events_post_processing"
  rate_limit: 12
  consumer_group: "v1_events_post_processing"
  topic_backfill: "events_post_processing_backfill"
  rate_limit_backfill: 1
  consumer_group_backfill: "v1_events_post_processing_backfill"

feature_usage_tracking:
  topic: "events"
  rate_limit: 1
  consumer_group: "v1_feature_tracking_service"
  topic_backfill: "events_post_processing_backfill"
  rate_limit_backfill: 1
  consumer_group_backfill: "v1_feature_tracking_service_backfill"

feature_usage_tracking_lazy:
  topic: "events_lazy"
  rate_limit: 1
  consumer_group: "v1_feature_tracking_service_lazy"

<<<<<<< HEAD
costsheet_usage_tracking:
  topic: "events"
  rate_limit: 1
  consumer_group: "v1_cost_tracking_service"

costsheet_usage_tracking_lazy:
  topic: "events_lazy"
  rate_limit: 1
  consumer_group: "v1_cost_tracking_service_lazy"
=======
wallet_balance_alert:
  topic: "wallet_alert"
  rate_limit: 1
  consumer_group: "v1_wallet_alert_service"
>>>>>>> 68b9ace6

feature_flag:
  # This flag is used to enable/disable feature usage for analytics
  enable_feature_usage_for_analytics: true # TODO: cleanup by 15th October 2025
  # Tenant ID to force use v1 analytics service (empty string means no tenant is forced to v1)
  force_v1_for_tenant: ""

email:
  enabled: false # Set to true to enable email sending (override with FLEXPRICE_EMAIL_ENABLED=true)
  resend_api_key: "" # Resend API key (set via FLEXPRICE_EMAIL_RESEND_API_KEY environment variable)
  from_address: "" # Default from address for emails (MUST be verified in Resend)
  reply_to: "" # Reply-to address for emails
  calendar_url: "" # Calendar booking URL for onboarding'

rbac:
  roles_config_path: "internal/config/rbac/roles.json" # Path to the roles.json file

# Generic OAuth configuration for multiple integration providers
oauth:
  # Base redirect URI - MUST be registered in each OAuth provider's app settings
  # Development: http://localhost:3000/tools/integrations/oauth/callback
  # Staging: https://admin-dev.flexprice.io/tools/integrations/oauth/callback
  # Production: https://admin.flexprice.io/tools/integrations/oauth/callback
  redirect_uri: ""<|MERGE_RESOLUTION|>--- conflicted
+++ resolved
@@ -178,7 +178,6 @@
   rate_limit: 1
   consumer_group: "v1_feature_tracking_service_lazy"
 
-<<<<<<< HEAD
 costsheet_usage_tracking:
   topic: "events"
   rate_limit: 1
@@ -188,12 +187,11 @@
   topic: "events_lazy"
   rate_limit: 1
   consumer_group: "v1_cost_tracking_service_lazy"
-=======
+  
 wallet_balance_alert:
   topic: "wallet_alert"
   rate_limit: 1
   consumer_group: "v1_wallet_alert_service"
->>>>>>> 68b9ace6
 
 feature_flag:
   # This flag is used to enable/disable feature usage for analytics
