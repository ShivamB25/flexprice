--- conflicted
+++ resolved
@@ -16,7 +16,6 @@
 )
 
 type Configuration struct {
-<<<<<<< HEAD
 	Deployment                 DeploymentConfig                 `validate:"required"`
 	Server                     ServerConfig                     `validate:"required"`
 	Auth                       AuthConfig                       `validate:"required"`
@@ -45,36 +44,8 @@
 	FeatureFlag                FeatureFlagConfig                `mapstructure:"feature_flag" validate:"required"`
 	Email                      EmailConfig                      `mapstructure:"email" validate:"required"`
 	RBAC                       RBACConfig                       `mapstructure:"rbac" validate:"omitempty"`
-=======
-	Deployment               DeploymentConfig               `validate:"required"`
-	Server                   ServerConfig                   `validate:"required"`
-	Auth                     AuthConfig                     `validate:"required"`
-	Kafka                    KafkaConfig                    `validate:"required"`
-	ClickHouse               ClickHouseConfig               `validate:"required"`
-	Logging                  LoggingConfig                  `validate:"required"`
-	Postgres                 PostgresConfig                 `validate:"required"`
-	Sentry                   SentryConfig                   `validate:"required"`
-	Pyroscope                PyroscopeConfig                `validate:"required"`
-	Event                    EventConfig                    `validate:"required"`
-	DynamoDB                 DynamoDBConfig                 `validate:"required"`
-	Temporal                 TemporalConfig                 `validate:"required"`
-	Webhook                  Webhook                        `validate:"omitempty"`
-	Secrets                  SecretsConfig                  `validate:"required"`
-	Billing                  BillingConfig                  `validate:"omitempty"`
-	S3                       S3Config                       `validate:"required"`
-	Cache                    CacheConfig                    `validate:"required"`
-	EventProcessing          EventProcessingConfig          `mapstructure:"event_processing" validate:"required"`
-	EventProcessingLazy      EventProcessingLazyConfig      `mapstructure:"event_processing_lazy" validate:"required"`
-	EventPostProcessing      EventPostProcessingConfig      `mapstructure:"event_post_processing" validate:"required"`
-	FeatureUsageTracking     FeatureUsageTrackingConfig     `mapstructure:"feature_usage_tracking" validate:"required"`
-	FeatureUsageTrackingLazy FeatureUsageTrackingLazyConfig `mapstructure:"feature_usage_tracking_lazy" validate:"required"`
-	WalletBalanceAlert       WalletBalanceAlertConfig       `mapstructure:"wallet_balance_alert" validate:"required"`
-	EnvAccess                EnvAccessConfig                `mapstructure:"env_access" json:"env_access" validate:"omitempty"`
-	FeatureFlag              FeatureFlagConfig              `mapstructure:"feature_flag" validate:"required"`
-	Email                    EmailConfig                    `mapstructure:"email" validate:"required"`
-	RBAC                     RBACConfig                     `mapstructure:"rbac" validate:"omitempty"`
-	OAuth                    OAuthConfig                    `mapstructure:"oauth" validate:"required"`
->>>>>>> 68b9ace6
+	OAuth                      OAuthConfig                      `mapstructure:"oauth" validate:"required"`
+	WalletBalanceAlert         WalletBalanceAlertConfig         `mapstructure:"wallet_balance_alert" validate:"required"`
 }
 
 type CacheConfig struct {
