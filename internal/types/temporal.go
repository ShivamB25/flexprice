package types

import (
	"fmt"
	"strings"

	ierr "github.com/flexprice/flexprice/internal/errors"
	"github.com/samber/lo"
)

// TemporalTaskQueue represents a logical grouping of workflows and activities
type TemporalTaskQueue string

const (
	// Task Queues - logical groupings to limit worker count
	TemporalTaskQueueTask      TemporalTaskQueue = "task"
	TemporalTaskQueuePrice     TemporalTaskQueue = "price"
	TemporalTaskQueueExport    TemporalTaskQueue = "export"
	TemporalTaskQueueWorkflows TemporalTaskQueue = "workflows"
)

// String returns the string representation of the task queue
func (tq TemporalTaskQueue) String() string {
	return string(tq)
}

// Validate validates the task queue
func (tq TemporalTaskQueue) Validate() error {
	allowedQueues := []TemporalTaskQueue{
		TemporalTaskQueueTask,
		TemporalTaskQueuePrice,
		TemporalTaskQueueExport,
		TemporalTaskQueueWorkflows,
	}
	if lo.Contains(allowedQueues, tq) {
		return nil
	}
	return ierr.NewError("invalid task queue").
		WithHint(fmt.Sprintf("Task queue must be one of: %s", strings.Join(lo.Map(allowedQueues, func(tq TemporalTaskQueue, _ int) string { return string(tq) }), ", "))).
		Mark(ierr.ErrValidation)
}

// TemporalWorkflowType represents the type of workflow
type TemporalWorkflowType string

const (
	// Workflow Types - only include implemented workflows
	TemporalPriceSyncWorkflow            TemporalWorkflowType = "PriceSyncWorkflow"
	TemporalQuickBooksPriceSyncWorkflow  TemporalWorkflowType = "QuickBooksPriceSyncWorkflow"
	TemporalTaskProcessingWorkflow       TemporalWorkflowType = "TaskProcessingWorkflow"
	TemporalSubscriptionChangeWorkflow   TemporalWorkflowType = "SubscriptionChangeWorkflow"
	TemporalSubscriptionCreationWorkflow TemporalWorkflowType = "SubscriptionCreationWorkflow"
	TemporalStripeIntegrationWorkflow    TemporalWorkflowType = "StripeIntegrationWorkflow"
	TemporalExecuteExportWorkflow        TemporalWorkflowType = "ExecuteExportWorkflow"
	TemporalHubSpotDealSyncWorkflow      TemporalWorkflowType = "HubSpotDealSyncWorkflow"
	TemporalHubSpotInvoiceSyncWorkflow   TemporalWorkflowType = "HubSpotInvoiceSyncWorkflow"
	TemporalHubSpotQuoteSyncWorkflow     TemporalWorkflowType = "HubSpotQuoteSyncWorkflow"
<<<<<<< HEAD
	TemporalNomodInvoiceSyncWorkflow     TemporalWorkflowType = "NomodInvoiceSyncWorkflow"
=======
	TemporalCustomerOnboardingWorkflow   TemporalWorkflowType = "CustomerOnboardingWorkflow"
>>>>>>> 942d75f9
)

// String returns the string representation of the workflow type
func (w TemporalWorkflowType) String() string {
	return string(w)
}

// Validate validates the workflow type
func (w TemporalWorkflowType) Validate() error {
	allowedWorkflows := []TemporalWorkflowType{
		TemporalPriceSyncWorkflow,            // "PriceSyncWorkflow"
		TemporalQuickBooksPriceSyncWorkflow,  // "QuickBooksPriceSyncWorkflow"
		TemporalTaskProcessingWorkflow,       // "TaskProcessingWorkflow"
		TemporalSubscriptionChangeWorkflow,   // "SubscriptionChangeWorkflow"
		TemporalSubscriptionCreationWorkflow, // "SubscriptionCreationWorkflow"
		TemporalExecuteExportWorkflow,        // "ExecuteExportWorkflow"
		TemporalHubSpotDealSyncWorkflow,      // "HubSpotDealSyncWorkflow"
		TemporalHubSpotInvoiceSyncWorkflow,   // "HubSpotInvoiceSyncWorkflow"
		TemporalHubSpotQuoteSyncWorkflow,     // "HubSpotQuoteSyncWorkflow"
<<<<<<< HEAD
		TemporalNomodInvoiceSyncWorkflow,     // "NomodInvoiceSyncWorkflow"
=======
		TemporalCustomerOnboardingWorkflow,   // "CustomerOnboardingWorkflow"
>>>>>>> 942d75f9
	}
	if lo.Contains(allowedWorkflows, w) {
		return nil
	}

	return ierr.NewError("invalid workflow type").
		WithHint(fmt.Sprintf("Workflow type must be one of: %s", strings.Join(lo.Map(allowedWorkflows, func(w TemporalWorkflowType, _ int) string { return string(w) }), ", "))).
		Mark(ierr.ErrValidation)
}

// TaskQueue returns the logical task queue for the workflow
func (w TemporalWorkflowType) TaskQueue() TemporalTaskQueue {
	switch w {
	case TemporalTaskProcessingWorkflow, TemporalSubscriptionChangeWorkflow, TemporalSubscriptionCreationWorkflow, TemporalHubSpotDealSyncWorkflow, TemporalHubSpotInvoiceSyncWorkflow, TemporalHubSpotQuoteSyncWorkflow, TemporalNomodInvoiceSyncWorkflow:
		return TemporalTaskQueueTask
	case TemporalPriceSyncWorkflow, TemporalQuickBooksPriceSyncWorkflow:
		return TemporalTaskQueuePrice
	case TemporalExecuteExportWorkflow:
		return TemporalTaskQueueExport
	case TemporalCustomerOnboardingWorkflow:
		return TemporalTaskQueueWorkflows
	default:
		return TemporalTaskQueueTask // Default fallback
	}
}

// TaskQueueName returns the task queue name for the workflow
func (w TemporalWorkflowType) TaskQueueName() string {
	return w.TaskQueue().String()
}

// WorkflowID returns the workflow ID for the workflow with given identifier
func (w TemporalWorkflowType) WorkflowID(identifier string) string {
	return string(w) + "-" + identifier
}

// GetWorkflowsForTaskQueue returns all workflows that belong to a specific task queue
func GetWorkflowsForTaskQueue(taskQueue TemporalTaskQueue) []TemporalWorkflowType {
	switch taskQueue {
	case TemporalTaskQueueTask:
		return []TemporalWorkflowType{
			TemporalTaskProcessingWorkflow,
			TemporalHubSpotDealSyncWorkflow,
			TemporalHubSpotInvoiceSyncWorkflow,
			TemporalHubSpotQuoteSyncWorkflow,
			TemporalNomodInvoiceSyncWorkflow,
		}
	case TemporalTaskQueuePrice:
		return []TemporalWorkflowType{
			TemporalPriceSyncWorkflow,
			TemporalQuickBooksPriceSyncWorkflow,
		}
	case TemporalTaskQueueExport:
		return []TemporalWorkflowType{
			TemporalExecuteExportWorkflow,
		}
	case TemporalTaskQueueWorkflows:
		return []TemporalWorkflowType{
			TemporalCustomerOnboardingWorkflow,
		}
	default:
		return []TemporalWorkflowType{}
	}
}

// GetAllTaskQueues returns all available task queues
func GetAllTaskQueues() []TemporalTaskQueue {
	return []TemporalTaskQueue{
		TemporalTaskQueueTask,
		TemporalTaskQueuePrice,
		TemporalTaskQueueExport,
		TemporalTaskQueueWorkflows,
	}
}<|MERGE_RESOLUTION|>--- conflicted
+++ resolved
@@ -55,11 +55,8 @@
 	TemporalHubSpotDealSyncWorkflow      TemporalWorkflowType = "HubSpotDealSyncWorkflow"
 	TemporalHubSpotInvoiceSyncWorkflow   TemporalWorkflowType = "HubSpotInvoiceSyncWorkflow"
 	TemporalHubSpotQuoteSyncWorkflow     TemporalWorkflowType = "HubSpotQuoteSyncWorkflow"
-<<<<<<< HEAD
 	TemporalNomodInvoiceSyncWorkflow     TemporalWorkflowType = "NomodInvoiceSyncWorkflow"
-=======
 	TemporalCustomerOnboardingWorkflow   TemporalWorkflowType = "CustomerOnboardingWorkflow"
->>>>>>> 942d75f9
 )
 
 // String returns the string representation of the workflow type
@@ -79,11 +76,8 @@
 		TemporalHubSpotDealSyncWorkflow,      // "HubSpotDealSyncWorkflow"
 		TemporalHubSpotInvoiceSyncWorkflow,   // "HubSpotInvoiceSyncWorkflow"
 		TemporalHubSpotQuoteSyncWorkflow,     // "HubSpotQuoteSyncWorkflow"
-<<<<<<< HEAD
 		TemporalNomodInvoiceSyncWorkflow,     // "NomodInvoiceSyncWorkflow"
-=======
 		TemporalCustomerOnboardingWorkflow,   // "CustomerOnboardingWorkflow"
->>>>>>> 942d75f9
 	}
 	if lo.Contains(allowedWorkflows, w) {
 		return nil
