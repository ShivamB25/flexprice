--- conflicted
+++ resolved
@@ -165,11 +165,6 @@
 }
 
 type PriceTier struct {
-<<<<<<< HEAD
-	UpTo       int `json:"up_to"`                 // null means infinity
-	UnitAmount int `json:"unit_amount"`           // Amount per unit in cents
-	FlatAmount int `json:"flat_amount,omitempty"` // Optional flat fee for this tier
-=======
 	// Upto is the quantity up to which this tier applies. It is null for the last tier
 	UpTo *uint64 `json:"up_to"`
 	// UnitAmount is the amount per unit for the given tier
@@ -177,7 +172,6 @@
 	// FlatAmount is the flat amount for the given tier and it is applied
 	// on top of the unit amount*quantity. It solves cases in banking like 2.7% + 5c
 	FlatAmount *decimal.Decimal `json:"flat_amount,omitempty"`
->>>>>>> 790615f4
 }
 
 // TODO : comeup with a better way to handle jsonb fields
