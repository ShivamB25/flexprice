--- conflicted
+++ resolved
@@ -39,16 +39,13 @@
 	AttemptPayment(ctx context.Context, id string) error
 	GetInvoicePDF(ctx context.Context, id string) ([]byte, error)
 	GetInvoicePDFUrl(ctx context.Context, id string) (string, error)
-<<<<<<< HEAD
 	RecalculateInvoice(ctx context.Context, id string, finalize bool) (*dto.InvoiceResponse, error)
 	RecalculateInvoiceAmounts(ctx context.Context, invoiceID string) error
 	UpdateInvoice(ctx context.Context, id string, req dto.UpdateInvoiceRequest) (*dto.InvoiceResponse, error)
 	CalculatePriceBreakdown(ctx context.Context, inv *dto.InvoiceResponse) (map[string][]dto.SourceUsageItem, error)
 	TriggerCommunication(ctx context.Context, id string) error
 	HandleIncompleteSubscriptionPayment(ctx context.Context, invoice *invoice.Invoice) error
-=======
 	AddInvoiceLineItems(ctx context.Context, invoiceID string, lineItems []dto.CreateInvoiceLineItemRequest) error
->>>>>>> 59edb4bc
 }
 
 type invoiceService struct {
@@ -1619,7 +1616,6 @@
 	}
 }
 
-<<<<<<< HEAD
 func (s *invoiceService) RecalculateInvoice(ctx context.Context, id string, finalize bool) (*dto.InvoiceResponse, error) {
 	s.Logger.Infow("recalculating invoice", "invoice_id", id)
 
@@ -2011,7 +2007,9 @@
 		"invoice_id", invoice.ID,
 		"subscription_id", *invoice.SubscriptionID)
 
-=======
+	return nil
+}
+
 func (s *invoiceService) AddInvoiceLineItems(ctx context.Context, invoiceID string, lineItems []dto.CreateInvoiceLineItemRequest) error {
 	// Get the invoice first to ensure it exists and get its details
 	inv, err := s.InvoiceRepo.Get(ctx, invoiceID)
@@ -2057,6 +2055,5 @@
 			Mark(ierr.ErrDatabase)
 	}
 
->>>>>>> 59edb4bc
 	return nil
 }