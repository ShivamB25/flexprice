--- conflicted
+++ resolved
@@ -74,16 +74,13 @@
 	CreditNoteRepo             creditnote.Repository
 	CreditNoteLineItemRepo     creditnote.CreditNoteLineItemRepository
 	CreditGrantApplicationRepo creditgrantapplication.Repository
-<<<<<<< HEAD
 	TaxRateRepo                taxrate.Repository
 	TaxAssociationRepo         taxassociation.Repository
 	TaxAppliedRepo             taxapplied.Repository
-=======
 	CouponRepo                 coupon.Repository
 	CouponAssociationRepo      coupon_association.Repository
 	CouponApplicationRepo      coupon_application.Repository
 
->>>>>>> e2fab1ea
 	// Publishers
 	EventPublisher   publisher.EventPublisher
 	WebhookPublisher webhookPublisher.WebhookPublisher
@@ -121,17 +118,14 @@
 	creditGrantRepo creditgrant.Repository,
 	creditNoteRepo creditnote.Repository,
 	creditNoteLineItemRepo creditnote.CreditNoteLineItemRepository,
-<<<<<<< HEAD
 	taxConfigRepo taxassociation.Repository,
 	taskRepo task.Repository,
 	costSheetRepo costsheet.Repository,
 	taxAppliedRepo taxapplied.Repository,
 	taxRateRepo taxrate.Repository,
-=======
 	couponRepo coupon.Repository,
 	couponAssociationRepo coupon_association.Repository,
 	couponApplicationRepo coupon_application.Repository,
->>>>>>> e2fab1ea
 	eventPublisher publisher.EventPublisher,
 	webhookPublisher webhookPublisher.WebhookPublisher,
 	s3Service s3.Service,
@@ -168,7 +162,6 @@
 		CostSheetRepo:              costSheetRepo,
 		CreditNoteRepo:             creditNoteRepo,
 		CreditNoteLineItemRepo:     creditNoteLineItemRepo,
-<<<<<<< HEAD
 		TaxRateRepo:                taxRateRepo,
 		TaxAssociationRepo:         taxConfigRepo,
 		TaxAppliedRepo:             taxAppliedRepo,
@@ -176,10 +169,8 @@
 		WebhookPublisher:           webhookPublisher,
 		S3:                         s3Service,
 		Client:                     client,
-=======
 		CouponRepo:                 couponRepo,
 		CouponAssociationRepo:      couponAssociationRepo,
 		CouponApplicationRepo:      couponApplicationRepo,
->>>>>>> e2fab1ea
 	}
 }