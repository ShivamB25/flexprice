--- conflicted
+++ resolved
@@ -53,17 +53,18 @@
 	S3           s3.Service
 
 	// Repositories
-<<<<<<< HEAD
 	AuthRepo                     auth.Repository
 	UserRepo                     user.Repository
 	EventRepo                    events.Repository
 	ProcessedEventRepo           events.ProcessedEventRepository
 	MeterRepo                    meter.Repository
 	PriceRepo                    price.Repository
+	PriceUnitRepo                priceunit.Repository
 	CustomerRepo                 customer.Repository
 	PlanRepo                     plan.Repository
 	SubRepo                      subscription.Repository
 	SubscriptionScheduleRepo     subscription.SubscriptionScheduleRepository
+	SubscriptionLineItemRepo     subscription.LineItemRepository
 	WalletRepo                   wallet.Repository
 	TenantRepo                   tenant.Repository
 	InvoiceRepo                  invoice.Repository
@@ -78,44 +79,16 @@
 	CreditNoteRepo               creditnote.Repository
 	CreditNoteLineItemRepo       creditnote.CreditNoteLineItemRepository
 	CreditGrantApplicationRepo   creditgrantapplication.Repository
+	TaxRateRepo                  taxrate.Repository
+	TaxAssociationRepo           taxassociation.Repository
+	TaxAppliedRepo               taxapplied.Repository
+	CouponRepo                   coupon.Repository
+	CouponAssociationRepo        coupon_association.Repository
+	CouponApplicationRepo        coupon_application.Repository
+	AddonRepo                    addon.Repository
+	AddonAssociationRepo         addonassociation.Repository
 	ConnectionRepo               connection.Repository
 	EntityIntegrationMappingRepo entityintegrationmapping.Repository
-=======
-	AuthRepo                   auth.Repository
-	UserRepo                   user.Repository
-	EventRepo                  events.Repository
-	ProcessedEventRepo         events.ProcessedEventRepository
-	MeterRepo                  meter.Repository
-	PriceRepo                  price.Repository
-	PriceUnitRepo              priceunit.Repository
-	CustomerRepo               customer.Repository
-	PlanRepo                   plan.Repository
-	SubRepo                    subscription.Repository
-	SubscriptionScheduleRepo   subscription.SubscriptionScheduleRepository
-	SubscriptionLineItemRepo   subscription.LineItemRepository
-	WalletRepo                 wallet.Repository
-	TenantRepo                 tenant.Repository
-	InvoiceRepo                invoice.Repository
-	FeatureRepo                feature.Repository
-	EntitlementRepo            entitlement.Repository
-	PaymentRepo                payment.Repository
-	SecretRepo                 secret.Repository
-	EnvironmentRepo            environment.Repository
-	TaskRepo                   task.Repository
-	CreditGrantRepo            creditgrant.Repository
-	CostSheetRepo              costsheet.Repository
-	CreditNoteRepo             creditnote.Repository
-	CreditNoteLineItemRepo     creditnote.CreditNoteLineItemRepository
-	CreditGrantApplicationRepo creditgrantapplication.Repository
-	TaxRateRepo                taxrate.Repository
-	TaxAssociationRepo         taxassociation.Repository
-	TaxAppliedRepo             taxapplied.Repository
-	CouponRepo                 coupon.Repository
-	CouponAssociationRepo      coupon_association.Repository
-	CouponApplicationRepo      coupon_application.Repository
-	AddonRepo                  addon.Repository
-	AddonAssociationRepo       addonassociation.Repository
->>>>>>> 9e7b51b6
 
 	// Publishers
 	EventPublisher   publisher.EventPublisher
@@ -167,9 +140,8 @@
 	webhookPublisher webhookPublisher.WebhookPublisher,
 	s3Service s3.Service,
 	client httpclient.Client,
-<<<<<<< HEAD
-	taskRepo task.Repository,
-	costSheetRepo costsheet.Repository,
+	addonRepo addon.Repository,
+	addonAssociationRepo addonassociation.Repository,
 	connectionRepo connection.Repository,
 	entityIntegrationMappingRepo entityintegrationmapping.Repository,
 ) ServiceParams {
@@ -184,10 +156,12 @@
 		ProcessedEventRepo:           processedEventRepo,
 		MeterRepo:                    meterRepo,
 		PriceRepo:                    priceRepo,
+		PriceUnitRepo:                priceUnitRepo,
 		CustomerRepo:                 customerRepo,
 		PlanRepo:                     planRepo,
 		SubRepo:                      subRepo,
 		SubscriptionScheduleRepo:     subscriptionScheduleRepo,
+		SubscriptionLineItemRepo:     subscriptionLineItemRepo,
 		WalletRepo:                   walletRepo,
 		TenantRepo:                   tenantRepo,
 		InvoiceRepo:                  invoiceRepo,
@@ -198,63 +172,23 @@
 		EnvironmentRepo:              environmentRepo,
 		CreditGrantRepo:              creditGrantRepo,
 		CreditGrantApplicationRepo:   creditGrantApplicationRepo,
+		TaskRepo:                     taskRepo,
+		CostSheetRepo:                costSheetRepo,
+		CreditNoteRepo:               creditNoteRepo,
+		CreditNoteLineItemRepo:       creditNoteLineItemRepo,
+		TaxRateRepo:                  taxRateRepo,
+		TaxAssociationRepo:           taxConfigRepo,
+		TaxAppliedRepo:               taxAppliedRepo,
 		EventPublisher:               eventPublisher,
 		WebhookPublisher:             webhookPublisher,
 		S3:                           s3Service,
 		Client:                       client,
-		TaskRepo:                     taskRepo,
-		CostSheetRepo:                costSheetRepo,
-		CreditNoteRepo:               creditNoteRepo,
-		CreditNoteLineItemRepo:       creditNoteLineItemRepo,
+		CouponRepo:                   couponRepo,
+		CouponAssociationRepo:        couponAssociationRepo,
+		CouponApplicationRepo:        couponApplicationRepo,
+		AddonRepo:                    addonRepo,
+		AddonAssociationRepo:         addonAssociationRepo,
 		ConnectionRepo:               connectionRepo,
 		EntityIntegrationMappingRepo: entityIntegrationMappingRepo,
-=======
-	addonRepo addon.Repository,
-	addonAssociationRepo addonassociation.Repository,
-) ServiceParams {
-	return ServiceParams{
-		Logger:                     logger,
-		Config:                     config,
-		DB:                         db,
-		PDFGenerator:               pdfGenerator,
-		AuthRepo:                   authRepo,
-		UserRepo:                   userRepo,
-		EventRepo:                  eventRepo,
-		ProcessedEventRepo:         processedEventRepo,
-		MeterRepo:                  meterRepo,
-		PriceRepo:                  priceRepo,
-		PriceUnitRepo:              priceUnitRepo,
-		CustomerRepo:               customerRepo,
-		PlanRepo:                   planRepo,
-		SubRepo:                    subRepo,
-		SubscriptionScheduleRepo:   subscriptionScheduleRepo,
-		SubscriptionLineItemRepo:   subscriptionLineItemRepo,
-		WalletRepo:                 walletRepo,
-		TenantRepo:                 tenantRepo,
-		InvoiceRepo:                invoiceRepo,
-		FeatureRepo:                featureRepo,
-		EntitlementRepo:            entitlementRepo,
-		PaymentRepo:                paymentRepo,
-		SecretRepo:                 secretRepo,
-		EnvironmentRepo:            environmentRepo,
-		CreditGrantRepo:            creditGrantRepo,
-		CreditGrantApplicationRepo: creditGrantApplicationRepo,
-		TaskRepo:                   taskRepo,
-		CostSheetRepo:              costSheetRepo,
-		CreditNoteRepo:             creditNoteRepo,
-		CreditNoteLineItemRepo:     creditNoteLineItemRepo,
-		TaxRateRepo:                taxRateRepo,
-		TaxAssociationRepo:         taxConfigRepo,
-		TaxAppliedRepo:             taxAppliedRepo,
-		EventPublisher:             eventPublisher,
-		WebhookPublisher:           webhookPublisher,
-		S3:                         s3Service,
-		Client:                     client,
-		CouponRepo:                 couponRepo,
-		CouponAssociationRepo:      couponAssociationRepo,
-		CouponApplicationRepo:      couponApplicationRepo,
-		AddonRepo:                  addonRepo,
-		AddonAssociationRepo:       addonAssociationRepo,
->>>>>>> 9e7b51b6
 	}
 }