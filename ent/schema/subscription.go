package schema

import (
	"time"

	"entgo.io/ent"
	"entgo.io/ent/dialect/entsql"
	"entgo.io/ent/schema/edge"
	"entgo.io/ent/schema/field"
	"entgo.io/ent/schema/index"
	baseMixin "github.com/flexprice/flexprice/ent/schema/mixin"
	"github.com/flexprice/flexprice/internal/types"
	"github.com/shopspring/decimal"
)

// Subscription holds the schema definition for the Subscription entity.
type Subscription struct {
	ent.Schema
}

// Mixin of the Subscription.
func (Subscription) Mixin() []ent.Mixin {
	return []ent.Mixin{
		baseMixin.BaseMixin{},
		baseMixin.EnvironmentMixin{},
	}
}

// Fields of the Subscription.
func (Subscription) Fields() []ent.Field {
	return []ent.Field{
		field.String("id").
			SchemaType(map[string]string{
				"postgres": "varchar(50)",
			}).
			Unique().
			Immutable(),
		field.String("lookup_key").
			Optional(),
		field.String("customer_id").
			SchemaType(map[string]string{
				"postgres": "varchar(50)",
			}).
			NotEmpty().
			Immutable(),
		field.String("plan_id").
			SchemaType(map[string]string{
				"postgres": "varchar(50)",
			}).
			NotEmpty().
			Immutable(),
		field.String("subscription_status").
			SchemaType(map[string]string{
				"postgres": "varchar(50)",
			}).
			Default(string(types.SubscriptionStatusActive)),
		field.String("currency").
			SchemaType(map[string]string{
				"postgres": "varchar(10)",
			}).
			NotEmpty().
			Immutable(),
		field.Time("billing_anchor").
			Immutable().
			Default(time.Now),
		field.Time("start_date").
			Immutable().
			Default(time.Now),
		field.Time("end_date").
			Optional().
			Nillable(),
		field.Time("current_period_start").
			Default(time.Now),
		field.Time("current_period_end").
			Default(time.Now),
		field.Time("cancelled_at").
			Optional().
			Nillable(),
		field.Time("cancel_at").
			Optional().
			Nillable(),
		field.Bool("cancel_at_period_end").
			Default(false),
		field.Time("trial_start").
			Optional().
			Nillable(),
		field.Time("trial_end").
			Optional().
			Nillable(),
		field.String("billing_cadence").
			NotEmpty().
			Immutable(),
		field.String("billing_period").
			NotEmpty().
			Immutable(),
		field.Int("billing_period_count").
			Default(1).
			Immutable(),
		field.Int("version").
			Default(1),
		field.JSON("metadata", map[string]string{}).
			Optional().
			SchemaType(map[string]string{
				"postgres": "jsonb",
			}),
		field.String("pause_status").
			SchemaType(map[string]string{
				"postgres": "varchar(50)",
			}).
			Default(string(types.PauseStatusNone)),
		field.String("active_pause_id").
			SchemaType(map[string]string{
				"postgres": "varchar(50)",
			}).
			Optional().
			Nillable(),
		field.String("billing_cycle").
			NotEmpty().
			Immutable().
			Default(string(types.BillingCycleAnniversary)),
		field.Other("commitment_amount", decimal.Decimal{}).
			Optional().
			Nillable().
			SchemaType(map[string]string{
				"postgres": "decimal(20,6)",
			}),
		field.Other("overage_factor", decimal.Decimal{}).
			Optional().
			Nillable().
			Default(decimal.NewFromInt(1)).
			SchemaType(map[string]string{
				"postgres": "decimal(10,6)",
			}),
<<<<<<< HEAD
		// Payment behavior and collection method fields
		field.Enum("payment_behavior").
			Values("allow_incomplete", "default_incomplete", "error_if_incomplete", "default_active").
			Default("default_active").
			Comment("Determines how subscription payments are handled"),
		field.Enum("collection_method").
			Values("charge_automatically", "send_invoice").
			Default("charge_automatically").
			Comment("Determines how invoices are collected"),
		field.String("gateway_payment_method_id").
			SchemaType(map[string]string{
				"postgres": "varchar(255)",
			}).
			Optional().
			Comment("Gateway payment method ID for this subscription"),
=======
		field.String("customer_timezone").
			Default("UTC"),
		field.String("proration_mode").
			NotEmpty().
			Immutable().
			Default(string(types.ProrationModeNone)),
>>>>>>> f2d723a5
	}
}

// Edges of the Subscription.
func (Subscription) Edges() []ent.Edge {
	return []ent.Edge{
		edge.To("line_items", SubscriptionLineItem.Type),
		edge.To("pauses", SubscriptionPause.Type),
		edge.To("credit_grants", CreditGrant.Type),
		edge.To("schedule", SubscriptionSchedule.Type).
			Unique(),
		edge.To("coupon_associations", CouponAssociation.Type).
			Comment("Subscription can have multiple coupon associations"),
		edge.To("coupon_applications", CouponApplication.Type).
			Comment("Subscription can have multiple coupon applications"),
	}
}

// Indexes of the Subscription.
func (Subscription) Indexes() []ent.Index {
	return []ent.Index{
		// Common query patterns from repository layer
		index.Fields("tenant_id", "environment_id", "customer_id", "status").
			Annotations(entsql.IndexWhere("status = 'published'")),
		index.Fields("tenant_id", "environment_id", "plan_id", "status"),
		index.Fields("tenant_id", "environment_id", "subscription_status", "status"),
		// For billing period updates
		index.Fields("tenant_id", "environment_id", "current_period_end", "subscription_status", "status"),
		// For pause-related queries
		index.Fields("tenant_id", "environment_id", "pause_status", "status"),
		index.Fields("tenant_id", "environment_id", "active_pause_id", "status"),
		// For payment behavior queries
		index.Fields("tenant_id", "environment_id", "payment_behavior", "status"),
		index.Fields("tenant_id", "environment_id", "collection_method", "status"),

		// For incomplete subscription queries
		index.Fields("tenant_id", "environment_id", "subscription_status", "collection_method", "status").
			Annotations(entsql.IndexWhere("subscription_status IN ('incomplete', 'past_due')")),
	}
}<|MERGE_RESOLUTION|>--- conflicted
+++ resolved
@@ -131,7 +131,6 @@
 			SchemaType(map[string]string{
 				"postgres": "decimal(10,6)",
 			}),
-<<<<<<< HEAD
 		// Payment behavior and collection method fields
 		field.Enum("payment_behavior").
 			Values("allow_incomplete", "default_incomplete", "error_if_incomplete", "default_active").
@@ -147,14 +146,12 @@
 			}).
 			Optional().
 			Comment("Gateway payment method ID for this subscription"),
-=======
 		field.String("customer_timezone").
 			Default("UTC"),
 		field.String("proration_mode").
 			NotEmpty().
 			Immutable().
 			Default(string(types.ProrationModeNone)),
->>>>>>> f2d723a5
 	}
 }
 
