--- conflicted
+++ resolved
@@ -2180,7 +2180,6 @@
                 }
             }
         },
-<<<<<<< HEAD
         "meter.Filter": {
             "type": "object",
             "properties": {
@@ -2192,7 +2191,9 @@
                     "items": {
                         "type": "string"
                     }
-=======
+                }
+            }
+        },
         "plan.Plan": {
             "type": "object",
             "properties": {
@@ -2264,7 +2265,6 @@
                 "up_to": {
                     "description": "null means infinity",
                     "type": "integer"
->>>>>>> 67c440b1
                 }
             }
         },
@@ -2289,17 +2289,6 @@
                 "AggregationLatest"
             ]
         },
-<<<<<<< HEAD
-        "types.ResetUsage": {
-            "type": "string",
-            "enum": [
-                "BILLING_PERIOD",
-                "NEVER"
-            ],
-            "x-enum-varnames": [
-                "ResetUsageBillingPeriod",
-                "ResetUsageNever"
-=======
         "types.BillingCadence": {
             "type": "string",
             "enum": [
@@ -2361,6 +2350,17 @@
                 "PRICE_TYPE_FIXED"
             ]
         },
+        "types.ResetUsage": {
+            "type": "string",
+            "enum": [
+                "BILLING_PERIOD",
+                "NEVER"
+            ],
+            "x-enum-varnames": [
+                "ResetUsageBillingPeriod",
+                "ResetUsageNever"
+            ]
+        },
         "types.Status": {
             "type": "string",
             "enum": [
@@ -2372,7 +2372,6 @@
                 "StatusActive",
                 "StatusDeleted",
                 "StatusArchived"
->>>>>>> 67c440b1
             ]
         },
         "v1.ErrorResponse": {
